--- conflicted
+++ resolved
@@ -31,14 +31,6 @@
             conformational kinetics. (In revision).
 
         """
-<<<<<<< HEAD
-
-        path_local = os.path.dirname(os.path.abspath(__file__))
-        self.order = order
-        self.ff = ff
-        self.radiants = radiants
-        self.RBV = np.load(path_local+'/ResiduesEigenvectors/Ac_'+restype+'_NHMe.npz')
-=======
         # set parameters
         self.order = order
         self.ff = ff
@@ -47,9 +39,8 @@
         cwd = os.path.abspath(os.path.join(os.path.abspath(__file__), os.pardir))
         datafile = os.path.join(cwd, 'ResiduesEigenvectors/Ac_'+restype+'_NHMe.npz')
         assert os.path.exists(datafile), 'Residue type ' + str(restype) + 'is not available.'
-        self.RBV = np.load(datafile)
->>>>>>> 5e38341f
-        self.RBV = self.RBV[ff][:,:order+1]
+        file = np.load(datafile)
+        self.RBV = file[ff][:,:order+1]
 
 
     def map(self, X):
